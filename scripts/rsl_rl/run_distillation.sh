--- conflicted
+++ resolved
@@ -1,11 +1,3 @@
-<<<<<<< HEAD
-/workspace/isaaclab/isaaclab.sh -p scripts/rsl_rl/run_distillation.py \
-    --tasks Gendog0_gendog__KneeNum_fl0_fr0_rl0_rr0__ScaleJointLimit_fl0_fr0_rl0_rr0_1_0__Geo_scale_all_1_0 \
-            Gendog1_gendog__KneeNum_fl0_fr0_rl0_rr0__ScaleJointLimit_fl0_fr0_rl0_rr0_1_0__Geo_scale_all_1_2 \
-            Gendog2_gendog__KneeNum_fl0_fr0_rl0_rr0__ScaleJointLimit_fl0_fr0_rl0_rr0_1_0__Geo_scale_all_0_8 \
-            Gendog3_gendog__KneeNum_fl0_fr0_rl0_rr0__ScaleJointLimit_fl0_fr0_rl0_rr0_1_0__Geo_lengthen_thigh_1_6 \
-            Gendog4_gendog__KneeNum_fl0_fr0_rl0_rr0__ScaleJointLimit_fl0_fr0_rl0_rr0_1_0__Geo_lengthen_thigh_1_2 \
-=======
 python scripts/rsl_rl/run_distillation.py \
     --tasks Genhexapod1_genhexapod__KneeNum_l1-0_l2-0_l3-0_l4-0_l5-0_l6-0__ScaleJointLimit_l1-0_l2-0_l3-0_l4-0_l5-0_l6-0_1_0__Geo_scale_all_1_2 \
             Genhexapod10_genhexapod__KneeNum_l1-0_l2-0_l3-0_l4-0_l5-0_l6-0__ScaleJointLimit_l1-0_l2-0_l3-0_l4-0_l5-0_l6-0_1_0__Geo_lengthen_calf_0_4 \
@@ -18,7 +10,6 @@
             Gendog115_gendog__KneeNum_fl2_fr2_rl2_rr2__ScaleJointLimit_fl0_fr0_rl0_rr0_1_0__Geo_lengthen_thigh_0_8 \
             Genhumanoid100_genhumanoid__KneeNum_l1_r1__ScaleJointLimit_l0_r1_1_2__Geo_lengthen_calf_0_4 \
             Genhumanoid10_genhumanoid__KneeNum_l0_r0__ScaleJointLimit_l0_r0_1_0__Geo_lengthen_calf_0_4 \
->>>>>>> 5876a141
     --model urma \
     --exp_name test \
     --batch_size 512 \
