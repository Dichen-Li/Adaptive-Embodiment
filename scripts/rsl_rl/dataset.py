--- conflicted
+++ resolved
@@ -295,17 +295,10 @@
         self.folder_paths = folder_paths
         self.max_files_in_memory = max_files_in_memory
         self.metadata_list = [self._load_metadata(folder_path) for folder_path in folder_paths]
-<<<<<<< HEAD
-        # import ipdb; ipdb.set_trace()
-        self.transformed_inputs = []
-        self.transformed_targets = []
-        self.folder_indices = []  # Track which folder each sample belongs to
-=======
         self.train_mode = train_mode
         self.val_ratio = val_ratio
         self.file_indices = {}
         self.total_samples = 0
->>>>>>> 5fa48876
 
         # Thread-safe cache for loaded files
         # global global_cache    # we must use global reference, otherwise every thread will spawn its own cache
@@ -626,25 +619,10 @@
             collate_fn=self.collate_fn,
             num_workers=num_workers,
         )
-<<<<<<< HEAD
-        return DataLoader(self, batch_sampler=sampler, collate_fn=self.collate_fn, num_workers=16)
-    
-
-# import os
-# import yaml
-# import h5py
-# import numpy as np
-# import torch
-# from torch.utils.data import DataLoader, TensorDataset
-
-# class LocomotionDataset:
-#     def __init__(self, folder_paths):
-=======
 
 #
 # class LocomotionDataset(Dataset):
 #     def __init__(self, folder_paths, max_files_in_memory=128):
->>>>>>> 5fa48876
 #         """
 #         Initialize the LocomotionDataset.
 #
