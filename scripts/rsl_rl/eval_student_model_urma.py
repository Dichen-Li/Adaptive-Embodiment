--- conflicted
+++ resolved
@@ -33,8 +33,6 @@
 app_launcher = AppLauncher(args_cli)
 simulation_app = app_launcher.app
 
-"""Rest everything follows."""
-
 import gymnasium as gym
 import os
 import torch
@@ -52,13 +50,11 @@
 
 # Ready for defining the policy package
 import sys
-
 sys.path.append(os.path.abspath(os.path.join(os.path.join(os.path.dirname(__file__), '..'), '..')))
 
 from rsl_rl.env import VecEnv
 from silver_badger_torch.policy import get_policy
 from utils import one_policy_observation_to_inputs
-
 
 def find_newest_best_checkpoint(log_dir: str) -> tuple:
     """
@@ -75,13 +71,13 @@
     """
     # Step 1: Find the newest experiment folder
     experiment_folders = [
-        f for f in os.listdir(log_dir)
+        f for f in os.listdir(log_dir) 
         if os.path.isdir(os.path.join(log_dir, f))
     ]
     experiment_folders.sort(reverse=True)  # Sort by name (newest first based on timestamp naming)
     if not experiment_folders:
         raise FileNotFoundError("[ERROR] No experiment folders found in the log directory.")
-
+    
     newest_folder = os.path.join(log_dir, experiment_folders[0])
     print(f"[INFO] Found newest experiment folder: {newest_folder}")
 
@@ -239,11 +235,7 @@
 
             # Environment stepping
             obs, _, _, extra = env.step(actions)
-<<<<<<< HEAD
             one_policy_observation = extra["observations"]["urma_obs"]
-=======
-            one_policy_observation = extra["observations"]["one_policy"]
->>>>>>> 1d569a01
 
             # log reward
             reward_dict_logger.update(env)
