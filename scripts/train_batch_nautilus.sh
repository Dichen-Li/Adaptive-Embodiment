#!/bin/bash

# Check if tasks are provided
if [[ "$#" -lt 2 ]]; then
  echo "Usage: bash train_batch.sh --tasks task1 task2 ... [additional arguments]"
  exit 1
fi

# Parse tasks and additional arguments
if [[ "$1" == "--tasks" ]]; then
  shift
  # Collect tasks until the first non-task flag
  while [[ "$#" -gt 0 && "$1" != --* ]]; do
    tasks+=("$1")
    shift
  done
else
  echo "Expected --tasks flag"
  exit 1
fi

# Remaining arguments are treated as additional keyword arguments
kwargs=("$@")

# Print the tasks to be executed and additional arguments
echo "Tasks to be executed: ${tasks[@]}"
echo "Additional arguments: ${kwargs[@]}"

# Define the log directory
log_dir="/bai-fast-vol/code/jobs-logs"
mkdir -p "$log_dir"  # Create the log directory if it doesn't exist

# Function to handle interrupt and exit
function stop_execution {
  echo "Training interrupted. Exiting."
  exit 1
}

# Trap SIGINT (Ctrl+C) and call stop_execution
trap stop_execution SIGINT

<<<<<<< HEAD
=======
# Execute multiple tasks sequentially
# The expectation is that, even if one job fail, as long as SIGINT (ctrl+c) is not triggered
# the program should proceed to the next job
>>>>>>> fac7c42a
for task in "${tasks[@]}"; do
  # Generate a timestamp for the log file
  timestamp=$(date +"%Y%m%d_%H%M%S")
  log_file="${log_dir}/${task}_${timestamp}.log"

  # Construct the command to be executed
  cmd="/workspace/isaaclab/isaaclab.sh -p scripts/rsl_rl/train.py --task \"$task\" --headless ${kwargs[@]}"

  # Print the command being executed
  echo "Starting training for task: $task. Logging to $log_file"
  echo "Executing command: $cmd"

  # Execute the command with unbuffered output
<<<<<<< HEAD
  stdbuf -oL -eL /workspace/isaaclab/isaaclab.sh -p scripts/rsl_rl/train.py --task "$task" --headless "${kwargs[@]}" > "$log_file" 2>&1 || stop_execution
=======
  # However, please note that it seems that the normal outputs (training losses, etc) are not stdout and may
  # not be redirected to the log file
  # So you will mostly see a blank log file for normal training processes, or error messages for failed runs
  # TODO: Figure out why this is the case
#  stdbuf -oL -eL /workspace/isaaclab/isaaclab.sh -p scripts/rsl_rl/train.py --task "$task" --headless "${kwargs[@]}" > "$log_file" 2>&1 || stop_execution
  /workspace/isaaclab/isaaclab.sh -p scripts/rsl_rl/train.py --task "$task" --headless "${kwargs[@]}" > "$log_file" 2>&1 || stop_execution
>>>>>>> fac7c42a

  echo "Completed training for task: $task. Log saved to $log_file"
done
<|MERGE_RESOLUTION|>--- conflicted
+++ resolved
@@ -39,12 +39,9 @@
 # Trap SIGINT (Ctrl+C) and call stop_execution
 trap stop_execution SIGINT
 
-<<<<<<< HEAD
-=======
 # Execute multiple tasks sequentially
 # The expectation is that, even if one job fail, as long as SIGINT (ctrl+c) is not triggered
 # the program should proceed to the next job
->>>>>>> fac7c42a
 for task in "${tasks[@]}"; do
   # Generate a timestamp for the log file
   timestamp=$(date +"%Y%m%d_%H%M%S")
@@ -58,16 +55,12 @@
   echo "Executing command: $cmd"
 
   # Execute the command with unbuffered output
-<<<<<<< HEAD
   stdbuf -oL -eL /workspace/isaaclab/isaaclab.sh -p scripts/rsl_rl/train.py --task "$task" --headless "${kwargs[@]}" > "$log_file" 2>&1 || stop_execution
-=======
   # However, please note that it seems that the normal outputs (training losses, etc) are not stdout and may
   # not be redirected to the log file
   # So you will mostly see a blank log file for normal training processes, or error messages for failed runs
   # TODO: Figure out why this is the case
 #  stdbuf -oL -eL /workspace/isaaclab/isaaclab.sh -p scripts/rsl_rl/train.py --task "$task" --headless "${kwargs[@]}" > "$log_file" 2>&1 || stop_execution
-  /workspace/isaaclab/isaaclab.sh -p scripts/rsl_rl/train.py --task "$task" --headless "${kwargs[@]}" > "$log_file" 2>&1 || stop_execution
->>>>>>> fac7c42a
 
   echo "Completed training for task: $task. Log saved to $log_file"
 done
