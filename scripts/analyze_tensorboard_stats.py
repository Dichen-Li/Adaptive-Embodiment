import os
from datetime import datetime
from tqdm import tqdm
from tensorboard.backend.event_processing.event_accumulator import EventAccumulator
import matplotlib.pyplot as plt

def read_tensorboard_scalars(log_folder, topics=None):
    """
    Reads scalar time series from a TensorBoard event file in the given folder.
    Returns a dictionary where the key is the scalar name and the value is a list of values.

    Parameters:
    - log_folder: Path to the folder containing the TensorBoard event file.
    - topics: Optional. A list of scalar tags (topics) to filter. If None, all topics are returned.

    Returns:
    - A dictionary where the key is the scalar tag and the value is a list of scalar values.
    """
    event_file = [f for f in os.listdir(log_folder) if f.startswith("events.out.tfevents")]
    if not event_file:
        return None  # No event file found
    event_file_path = os.path.join(log_folder, event_file[0])
    event_acc = EventAccumulator(event_file_path)
    event_acc.Reload()

    scalars = {}
    all_tags = event_acc.Tags().get("scalars", [])
    tags_to_read = topics if topics else all_tags  # If topics are specified, filter by them; otherwise, use all tags

    for tag in tags_to_read:
        if tag in all_tags:  # Only process tags that exist in the log file
            scalar_events = event_acc.Scalars(tag)
            scalars[tag] = [event.value for event in scalar_events]  # Collect only the values

    return scalars

def parse_datetime(folder_name):
    """
    Parses a folder name in the format 'YYYY-MM-DD_HH-MM-SS' and returns a datetime object.
    Returns None if the parsing fails.
    """
    try:
        return datetime.strptime(folder_name, "%Y-%m-%d_%H-%M-%S")
    except ValueError:
        return None

def process_training_results(base_folder, step_index, keyword='Gendog'):
    """
    Given a base folder, find the latest date-time subfolder for each "Gendogx" folder,
    read the TensorBoard logs, and return a mapping from "Gendogx" to their scalar dictionaries.
    """
    results = {}
    folders = [f for f in os.listdir(base_folder) if os.path.isdir(os.path.join(base_folder, f)) and f.startswith(keyword)]

    # Progress bar
    with tqdm(total=len(folders), desc=f"Processing {keyword} folders", unit="folder") as pbar:
        for folder in folders:
            folder_path = os.path.join(base_folder, folder)

            # Find the latest date-time subfolder
            subfolders = [f for f in os.listdir(folder_path) if os.path.isdir(os.path.join(folder_path, f))]
            dated_subfolders = [(subfolder, parse_datetime(subfolder[:19])) for subfolder in subfolders]
            dated_subfolders = [(name, dt) for name, dt in dated_subfolders if dt is not None]

            if not dated_subfolders:
                pbar.update(1)
                continue

            # Sort subfolders by datetime and take the latest
            latest_subfolder = max(dated_subfolders, key=lambda x: x[1])[0]
            latest_path = os.path.join(folder_path, latest_subfolder)

            # Read TensorBoard scalars
            scalars = read_tensorboard_scalars(latest_path, topics=["Train/mean_return", "Train/mean_episode_length"])
            if scalars is not None and "Train/mean_return" in scalars and len(scalars["Train/mean_return"]) > step_index:
                results[folder] = scalars

            pbar.update(1)

    return results

def plot_finished_trainings(results, step_index, save_path=None):
    """
    Plots a histogram of the specified step index 'Train/mean_return' for all completed trainings.
    Optionally saves the plot to a specified path.

    Args:
        results (dict): Dictionary containing training results.
        step_index (int): Step index to plot.
        save_path (str, optional): Path to save the figure. If None, the figure is not saved.
    """
    finished_returns = []
    max_mean_return = -float("inf")
    min_mean_return = float("inf")
    
    for folder, scalars in results.items():
        if "Train/mean_return" in scalars and len(scalars["Train/mean_return"]) > step_index:
            finished_returns.append(scalars["Train/mean_return"][step_index])
            
            if scalars["Train/mean_return"][step_index] > max_mean_return:
                max_mean_return = scalars["Train/mean_return"][step_index]
            if scalars["Train/mean_return"][step_index] < min_mean_return:
                min_mean_return = scalars["Train/mean_return"][step_index]

    print(f"Total trainings completed: {len(finished_returns)}")
    print(f"Max mean return: {max_mean_return}")
    print(f"Min mean return: {min_mean_return}")
    if finished_returns:
        plt.hist(finished_returns, bins=10, edgecolor='black')
        plt.title(f"Histogram of 'Train/mean_return' (Step {step_index})")
        plt.xlabel("Mean Return")
        plt.ylabel("Frequency")

        if save_path:
            plt.savefig(save_path, format='png', dpi=300, bbox_inches='tight')
            print(f"Figure saved to {save_path}")

        plt.show()

if __name__ == "__main__":
    import argparse

    parser = argparse.ArgumentParser(description="Plot training results from TensorBoard logs.")
    parser.add_argument("--log_path", type=str, default="../logs/rsl_rl", help="Path to the RSL RL logs.")
    parser.add_argument("--step_index", type=int, required=True, help="Step index to plot.")
    parser.add_argument("--save_path", type=str, default="reward_his.jpg", help="Path to save the histogram.")
    parser.add_argument("--keyword", type=str, default="Gendog")

    args = parser.parse_args()

<<<<<<< HEAD
    results = process_training_results(args.log_path, args.step_index)
    
    # sort rewards and write them to rewards.txt
    sorted_rewards = []
    for folder, scalars in results.items():
        if "Train/mean_return" in scalars and len(scalars["Train/mean_return"]) > args.step_index:
            reward_val = scalars["Train/mean_return"][args.step_index]
            sorted_rewards.append((folder, reward_val))

    sorted_rewards.sort(key=lambda x: x[1])

    with open(args.save_path+".txt", "w", encoding="utf-8") as f:
        for folder, reward_val in sorted_rewards:
            f.write(f"{folder}\t{reward_val}\n")
    print("rewards.txt done")
    
=======
    results = process_training_results(args.log_path, args.step_index, args.keyword)
>>>>>>> 5876a141
    plot_finished_trainings(results, args.step_index, args.save_path)
<|MERGE_RESOLUTION|>--- conflicted
+++ resolved
@@ -128,7 +128,6 @@
 
     args = parser.parse_args()
 
-<<<<<<< HEAD
     results = process_training_results(args.log_path, args.step_index)
     
     # sort rewards and write them to rewards.txt
@@ -145,7 +144,4 @@
             f.write(f"{folder}\t{reward_val}\n")
     print("rewards.txt done")
     
-=======
-    results = process_training_results(args.log_path, args.step_index, args.keyword)
->>>>>>> 5876a141
     plot_finished_trainings(results, args.step_index, args.save_path)
