<<<<<<< HEAD

This codebase was built upon the Berkeley Humanoid project, so you might see some trace of the legacy code, but our main program logic
was implemented from scratch in the direct environment style (see [here](https://isaac-sim.github.io/IsaacLab/main/source/overview/core-concepts/task_workflows.html) for an introduction
to Isaac Lab's Direct Env and Manager-Based Env; basically, direct style is closer to Mujoco and the older Isaac Gym). 

## Installation

- Install Isaac Lab, see
  the [installation guide](https://isaac-sim.github.io/IsaacLab/source/setup/installation/index.html).

- Using a python interpreter that has Isaac sLab installed, install the library

=======
## Environment setup
Set up the environment following the README in the original repo `README-OLD.md`. 

## How to add robot
Taking quadruped as an example, but feel free to create new files and adapt accordingly: 
0. Copy file `/home/albert/github/isaac_berkeley_humanoid/scripts/convert_urdf.py` to `${ISAAC_LAB_PATH}/source/standalone/tools/convert_urdf.py`.
Covner URDF to USD using `scripts/urdf_to_usd.sh` or `scripts/urdf_to_usd_batch.sh`. Here are the example commands:
```angular2html
sh urdf_to_usd.sh ~/Downloads/gen_dog_3_variants/gen_dog_1.urdf ~/Downloads/gen_dog_3_variants/usd/gen_dog_1.usd
sh urdf_to_usd_batch.sh ~/Downloads/gen_dog_3_variants ~/Downloads/gen_dog_3_variants_us    # specify folder 
>>>>>>> 58e90500
```
1. Place USD files under `exts/berkeley_humanoid/berkeley_humanoid/assets/Robots`
2. Add PPO configs to `exts/berkeley_humanoid/berkeley_humanoid/tasks/direct/humanoid/agents/rsl_rl_ppo_cfg.py`, following the pattern
3. Add robot configs to `exts/berkeley_humanoid/berkeley_humanoid/assets/generated.py`. Note that the configs here might be highly relevant for sim-to-real transfer, e.g., actuator parameters
4. Add training env configs to `exts/hberkeley_humanoid/berkeley_humanoid/tasks/direct/humanoid/gen_dog_direct_env.py`
5. Register training envs at `exts/berkeley_humanoid/berkeley_humanoid/assets/__init__.py`

## Single robot training and testing
To train just one robot, run 
```angular2htmlpyt
python scripts/rsl_rl/train.py --task GenDog1
```
If you do not wish to have the visualization open, which could slow down training significantly, add `--headless` to the command. 
### Visualize the learned policy
```angular2html
python scripts/rsl_rl/play.py --task GenDog1
```

<<<<<<< HEAD
## Understanding the codebase
1. `exts/berkeley_humanoid/berkeley_humanoid/assets`: place where the robot USD files are placed, and the entry for importing
robots. Every robot is treated as an articulation, and its associated properties, such as initial state, joint limit, joint type, 
are defined in `ArticulationCfg` in the files there. 
2. `exts/berkeley_humanoid/berkeley_humanoid/tasks/direct/locomotion/locomotion_env.py`: the core simulation logic. The observation space
defined in  `_get_observations` and the reward function is `_get_rewards`. 
3. `exts/berkeley_humanoid/berkeley_humanoid/tasks/direct/environments`: place where parameters of the environments 
(for different robots), such as scene, ground, velocity command parameters, are defined.


## Single robot training and testing
There are many build-in robots in the codebase, but if you would like to run experiments using the `GenBot1K` dataset, you need to download it from [here](https://drive.google.com/file/d/1nPq_osKWaZ_P89GdC27DXqrPYIGqKPCh/view?usp=sharing), unzip it and move it to the asset folder:
```angular2html
unzip gen_embodiments_1124.zip
mv gen_embodiments_1124 exts/berkeley_humanoid/berkeley_humanoid/assets/Robots/GenBot1K-v0
```

To train just one robot, run 
```angular2htmlpyt
python scripts/rsl_rl/train.py --task GenDog1
```
If you do not wish to have the visualization open, which could slow down training significantly, you should run
```angular2htmlpyt
python scripts/rsl_rl/train.py --task GenDog1 --headless
```

File `exts/berkeley_humanoid/berkeley_humanoid/tasks/direct/environments/__init__.py` contains all the task names that we can run. For example, for `GenBot1k`, we can run `Gendog{i}` where `i` could range from `0` to `307`. 

### Test the learned policy
Run
```angular2html
python scripts/rsl_rl/play.py --task GenDog1
```
It will load the best checkpoint in the latest run the evaluation. 

## Training multiple robots in sequence 
Do the following:
```angular2html
bash scripts/train_batch.sh --tasks GenDog1 GenDog2 GenDog3 GenDog4 GenDog5
```
where `--tasks` is used to specify task IDs. It is personally recommended to direct the program output to an `.out` file
for future reference, e.g., 
```angular2html
bash scripts/train_batch.sh --tasks GenDog1 GenDog2 GenDog3 GenDog4 GenDog5 > train5.out
```
Tensorflow logs will go to `logs/rsl_rl/<task_name>/<job_launch_time>`, 
such as `/home/albert/github/isaac_berkeley_humanoid/logs/rsl_rl/GenDog/2024-11-07_21-35-31`

## Running batch training jobs on nautilus server
To run many jobs on the nautilus server, we need to batch generate job scripts. Follow this steps:
1. Check out `generation/gen_nautilus_jobs.py`. Adjust parameters, particularly `tasks_per_job` and `num_parallel_commands`.
The former means the number of tasks that will be run in one job, and the second one refers to the number of parallel commands
running parallely in one job. For example, if `num_tasks=300` and `tasks_per_job=30`, then we will 
have ten jobs in total. Then, if `num_parallel_commands=4`, there will be `4` training commands running in every job
simultaneously. I found it's usually good to have `num_parallel_commands>2` if there are more than 8 CPU cores and the GPU is 
at least as good as 3090. Just using `num_parallel_commands=1` causes the training to be bottle-necked by the weak CPU cores. 
2. After running the script with
```angular2html
python gen_nautilus_jobs.py
```
you should see a folder `jobs` containing all the job files. You can run `submit_jobs.sh` to submit them all at once.

## Adding customized robots
Taking quadruped as an example, but the specific file names could differ for different robots: 
0. Copy file `/home/albert/github/isaac_berkeley_humanoid/scripts/convert_urdf.py` to `${ISAAC_LAB_PATH}/source/standalone/tools/convert_urdf.py`.
Covner URDF to USD using `scripts/urdf_to_usd.sh` or `scripts/urdf_to_usd_batch.sh`. Here are the example commands:
```angular2html
sh urdf_to_usd.sh ~/Downloads/gen_dog_3_variants/gen_dog_1.urdf ~/Downloads/gen_dog_3_variants/usd/gen_dog_1.usd
sh urdf_to_usd_batch.sh ~/Downloads/gen_dog_3_variants ~/Downloads/gen_dog_3_variants_us    # specify folder 
```
1. Place USD files under `exts/berkeley_humanoid/berkeley_humanoid/assets/Robots`. 
For large robot dataset like `GenBot1K`, we could store the folder somewhere else and create a soft link in the directory pointing to the folder, e.g.
```angular2html
ln -s {folder_path} exts/berkeley_humanoid/berkeley_humanoid/assets/Robots/GenBot1K-v0
```

2. Add PPO configs to `exts/berkeley_humanoid/berkeley_humanoid/tasks/direct/humanoid/agents/gen_quadruped_1k_ppo_cfg.py`, following the pattern in the file. For adding a large number of robots, run `generation/gen_ppo_cfg.py` to generate these lines automatically:
```angular2html
python generation/gen_ppo_cfg.py 
```
but remember to modify the paths in the file. 

3. Add robot configs to `exts/berkeley_humanoid/berkeley_humanoid/assets/gen_quadrupeds.py`. Note that the configs here might be highly relevant for sim-to-real transfer, e.g., actuator parameters. For adding a large number of robots, run `generation/gen_articulation_cfg.py` to generate these lines automatically:
```angular2html
python generation/gen_articulation_cfg.py
```
but also remember to modify the paths in the file.

4. Add training env configs to `exts/berkeley_humanoid/berkeley_humanoid/tasks/direct/humanoid/gen_quadrupeds_env.py`. For adding a large number of robots, run `generation/gen_quadruped_env.py` to generate these lines automatically.

5. Register training envs at `exts/berkeley_humanoid/berkeley_humanoid/assets/__init__.py`. For adding a large number of robots, run `generation/gen_init_registry.py` to generate these lines automatically.

## Common errors
1. Initial state values are integers
```angular2html
    self._data.default_joint_pos[:, indices_list] = torch.tensor(values_list, device=self.device)
RuntimeError: Index put requires the source and destination dtypes match, got Float for the destination and Long for the source
```
This is pretty likely due to using integers like `0` as the initial state -- please use `0.0` instead.
=======
## How to batch training (sequential training of multiple robots)
Do the following:
```angular2html
bash scripts/train_batch.sh --tasks GenDog1 GenDog2 GenDog3 GenDog4 GenDog5
```
where `--tasks` is used to specify task IDs. It is personally recommended to direct the program output to an `.out` file
for future reference, e.g., 
```angular2html
bash scripts/train_batch.sh --tasks GenDog1 GenDog2 GenDog3 GenDog4 GenDog5 > train5.out
```
Tensorflow logs will go to `logs/rsl_rl/<task_name>/<job_launch_time>`, 
such as `/home/albert/github/isaac_berkeley_humanoid/logs/rsl_rl/GenDog/2024-11-07_21-35-31`

## Teacher policy supervised distillation
To supervisely distillate a teacher policy, we generate the input & output dataset from the teacher policy. The input data follows the rule of one policy run them all pattern, which includes description vectors. The output follows the normal action pattern.
To generate the dataset, run
```angular2html
python scripts/rsl_rl/play_record.py --task GenDog1
```
The h5py dataset is stored in logs/rsl_rl/GenDog1/'experiments_name'/h5py_record.

And then we supervise on the loss of teacher & student policy output.
To supervise on the loss, run
```angular2html
python scripts/rsl_rl/train_supervised.py --task GenDog1
```
The student policy is stored in logs/rsl_rl/GenDog1/'experiments_name'/h5py_record.

Happy training! 
>>>>>>> 58e90500
<|MERGE_RESOLUTION|>--- conflicted
+++ resolved
@@ -1,4 +1,3 @@
-<<<<<<< HEAD
 
 This codebase was built upon the Berkeley Humanoid project, so you might see some trace of the legacy code, but our main program logic
 was implemented from scratch in the direct environment style (see [here](https://isaac-sim.github.io/IsaacLab/main/source/overview/core-concepts/task_workflows.html) for an introduction
@@ -11,10 +10,6 @@
 
 - Using a python interpreter that has Isaac sLab installed, install the library
 
-=======
-## Environment setup
-Set up the environment following the README in the original repo `README-OLD.md`. 
-
 ## How to add robot
 Taking quadruped as an example, but feel free to create new files and adapt accordingly: 
 0. Copy file `/home/albert/github/isaac_berkeley_humanoid/scripts/convert_urdf.py` to `${ISAAC_LAB_PATH}/source/standalone/tools/convert_urdf.py`.
@@ -22,7 +17,6 @@
 ```angular2html
 sh urdf_to_usd.sh ~/Downloads/gen_dog_3_variants/gen_dog_1.urdf ~/Downloads/gen_dog_3_variants/usd/gen_dog_1.usd
 sh urdf_to_usd_batch.sh ~/Downloads/gen_dog_3_variants ~/Downloads/gen_dog_3_variants_us    # specify folder 
->>>>>>> 58e90500
 ```
 1. Place USD files under `exts/berkeley_humanoid/berkeley_humanoid/assets/Robots`
 2. Add PPO configs to `exts/berkeley_humanoid/berkeley_humanoid/tasks/direct/humanoid/agents/rsl_rl_ppo_cfg.py`, following the pattern
@@ -41,7 +35,6 @@
 python scripts/rsl_rl/play.py --task GenDog1
 ```
 
-<<<<<<< HEAD
 ## Understanding the codebase
 1. `exts/berkeley_humanoid/berkeley_humanoid/assets`: place where the robot USD files are placed, and the entry for importing
 robots. Every robot is treated as an articulation, and its associated properties, such as initial state, joint limit, joint type, 
@@ -58,6 +51,8 @@
 unzip gen_embodiments_1124.zip
 mv gen_embodiments_1124 exts/berkeley_humanoid/berkeley_humanoid/assets/Robots/GenBot1K-v0
 ```
+Tensorflow logs will go to `logs/rsl_rl/<task_name>/<job_launch_time>`, 
+such as `/home/albert/github/isaac_berkeley_humanoid/logs/rsl_rl/GenDog/2024-11-07_21-35-31`
 
 To train just one robot, run 
 ```angular2htmlpyt
@@ -141,19 +136,6 @@
 RuntimeError: Index put requires the source and destination dtypes match, got Float for the destination and Long for the source
 ```
 This is pretty likely due to using integers like `0` as the initial state -- please use `0.0` instead.
-=======
-## How to batch training (sequential training of multiple robots)
-Do the following:
-```angular2html
-bash scripts/train_batch.sh --tasks GenDog1 GenDog2 GenDog3 GenDog4 GenDog5
-```
-where `--tasks` is used to specify task IDs. It is personally recommended to direct the program output to an `.out` file
-for future reference, e.g., 
-```angular2html
-bash scripts/train_batch.sh --tasks GenDog1 GenDog2 GenDog3 GenDog4 GenDog5 > train5.out
-```
-Tensorflow logs will go to `logs/rsl_rl/<task_name>/<job_launch_time>`, 
-such as `/home/albert/github/isaac_berkeley_humanoid/logs/rsl_rl/GenDog/2024-11-07_21-35-31`
 
 ## Teacher policy supervised distillation
 To supervisely distillate a teacher policy, we generate the input & output dataset from the teacher policy. The input data follows the rule of one policy run them all pattern, which includes description vectors. The output follows the normal action pattern.
@@ -170,5 +152,4 @@
 ```
 The student policy is stored in logs/rsl_rl/GenDog1/'experiments_name'/h5py_record.
 
-Happy training! 
->>>>>>> 58e90500
+Happy training! 